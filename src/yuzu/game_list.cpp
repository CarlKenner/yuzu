// Copyright 2015 Citra Emulator Project
// Licensed under GPLv2 or any later version
// Refer to the license.txt file included.

#include <regex>
#include <QApplication>
#include <QDir>
#include <QFileInfo>
#include <QHeaderView>
#include <QJsonArray>
#include <QJsonDocument>
#include <QJsonObject>
#include <QKeyEvent>
#include <QMenu>
#include <QThreadPool>
#include <fmt/format.h>
#include "common/common_types.h"
#include "common/logging/log.h"
#include "core/file_sys/patch_manager.h"
#include "core/file_sys/registered_cache.h"
#include "yuzu/compatibility_list.h"
#include "yuzu/game_list.h"
#include "yuzu/game_list_p.h"
#include "yuzu/game_list_worker.h"
#include "yuzu/main.h"
#include "yuzu/uisettings.h"

GameListSearchField::KeyReleaseEater::KeyReleaseEater(GameList* gamelist) : gamelist{gamelist} {}

// EventFilter in order to process systemkeys while editing the searchfield
bool GameListSearchField::KeyReleaseEater::eventFilter(QObject* obj, QEvent* event) {
    // If it isn't a KeyRelease event then continue with standard event processing
    if (event->type() != QEvent::KeyRelease)
        return QObject::eventFilter(obj, event);

    QKeyEvent* keyEvent = static_cast<QKeyEvent*>(event);
    QString edit_filter_text = gamelist->search_field->edit_filter->text().toLower();

    // If the searchfield's text hasn't changed special function keys get checked
    // If no function key changes the searchfield's text the filter doesn't need to get reloaded
    if (edit_filter_text == edit_filter_text_old) {
        switch (keyEvent->key()) {
        // Escape: Resets the searchfield
        case Qt::Key_Escape: {
            if (edit_filter_text_old.isEmpty()) {
                return QObject::eventFilter(obj, event);
            } else {
                gamelist->search_field->edit_filter->clear();
                edit_filter_text.clear();
            }
            break;
        }
        // Return and Enter
        // If the enter key gets pressed first checks how many and which entry is visible
        // If there is only one result launch this game
        case Qt::Key_Return:
        case Qt::Key_Enter: {
            if (gamelist->search_field->visible == 1) {
                QString file_path = gamelist->getLastFilterResultItem();

                // To avoid loading error dialog loops while confirming them using enter
                // Also users usually want to run a different game after closing one
                gamelist->search_field->edit_filter->clear();
                edit_filter_text.clear();
                emit gamelist->GameChosen(file_path);
            } else {
                return QObject::eventFilter(obj, event);
            }
            break;
        }
        default:
            return QObject::eventFilter(obj, event);
        }
    }
    edit_filter_text_old = edit_filter_text;
    return QObject::eventFilter(obj, event);
}

void GameListSearchField::setFilterResult(int visible, int total) {
    this->visible = visible;
    this->total = total;

    label_filter_result->setText(tr("%1 of %n result(s)", "", total).arg(visible));
}

QString GameList::getLastFilterResultItem() const {
    QStandardItem* folder;
    QStandardItem* child;
    QString file_path;
    const int folder_count = item_model->rowCount();
    for (int i = 0; i < folder_count; ++i) {
        folder = item_model->item(i, 0);
        const QModelIndex folder_index = folder->index();
        const int children_count = folder->rowCount();
        for (int j = 0; j < children_count; ++j) {
            if (!tree_view->isRowHidden(j, folder_index)) {
                child = folder->child(j, 0);
                file_path = child->data(GameListItemPath::FullPathRole).toString();
            }
        }
    }
    return file_path;
}

void GameListSearchField::clear() {
    edit_filter->clear();
}

void GameListSearchField::setFocus() {
    if (edit_filter->isVisible()) {
        edit_filter->setFocus();
    }
}

GameListSearchField::GameListSearchField(GameList* parent) : QWidget{parent} {
    auto* const key_release_eater = new KeyReleaseEater(parent);
    layout_filter = new QHBoxLayout;
    layout_filter->setMargin(8);
    label_filter = new QLabel;
    label_filter->setText(tr("Filter:"));
    edit_filter = new QLineEdit;
    edit_filter->clear();
    edit_filter->setPlaceholderText(tr("Enter pattern to filter"));
    edit_filter->installEventFilter(key_release_eater);
    edit_filter->setClearButtonEnabled(true);
    connect(edit_filter, &QLineEdit::textChanged, parent, &GameList::onTextChanged);
    label_filter_result = new QLabel;
    button_filter_close = new QToolButton(this);
    button_filter_close->setText(QStringLiteral("X"));
    button_filter_close->setCursor(Qt::ArrowCursor);
    button_filter_close->setStyleSheet(
        QStringLiteral("QToolButton{ border: none; padding: 0px; color: "
                       "#000000; font-weight: bold; background: #F0F0F0; }"
                       "QToolButton:hover{ border: none; padding: 0px; color: "
                       "#EEEEEE; font-weight: bold; background: #E81123}"));
    connect(button_filter_close, &QToolButton::clicked, parent, &GameList::onFilterCloseClicked);
    layout_filter->setSpacing(10);
    layout_filter->addWidget(label_filter);
    layout_filter->addWidget(edit_filter);
    layout_filter->addWidget(label_filter_result);
    layout_filter->addWidget(button_filter_close);
    setLayout(layout_filter);
}

/**
 * Checks if all words separated by spaces are contained in another string
 * This offers a word order insensitive search function
 *
 * @param haystack String that gets checked if it contains all words of the userinput string
 * @param userinput String containing all words getting checked
 * @return true if the haystack contains all words of userinput
 */
static bool ContainsAllWords(const QString& haystack, const QString& userinput) {
    const QStringList userinput_split =
        userinput.split(QLatin1Char{' '}, QString::SplitBehavior::SkipEmptyParts);

    return std::all_of(userinput_split.begin(), userinput_split.end(),
                       [&haystack](const QString& s) { return haystack.contains(s); });
}

// Syncs the expanded state of Game Directories with settings to persist across sessions
void GameList::onItemExpanded(const QModelIndex& item) {
    const auto type = item.data(GameListItem::TypeRole).value<GameListItemType>();
    if (type == GameListItemType::CustomDir || type == GameListItemType::SdmcDir ||
        type == GameListItemType::UserNandDir || type == GameListItemType::SysNandDir)
        item.data(GameListDir::GameDirRole).value<UISettings::GameDir*>()->expanded =
            tree_view->isExpanded(item);
}

// Event in order to filter the gamelist after editing the searchfield
void GameList::onTextChanged(const QString& new_text) {
    const int folder_count = tree_view->model()->rowCount();
    QString edit_filter_text = new_text.toLower();
    QStandardItem* folder;
    int children_total = 0;

    // If the searchfield is empty every item is visible
    // Otherwise the filter gets applied
    if (edit_filter_text.isEmpty()) {
        for (int i = 0; i < folder_count; ++i) {
            folder = item_model->item(i, 0);
            const QModelIndex folder_index = folder->index();
            const int children_count = folder->rowCount();
            for (int j = 0; j < children_count; ++j) {
                ++children_total;
                tree_view->setRowHidden(j, folder_index, false);
            }
        }
        search_field->setFilterResult(children_total, children_total);
    } else {
        int result_count = 0;
        for (int i = 0; i < folder_count; ++i) {
            folder = item_model->item(i, 0);
            const QModelIndex folder_index = folder->index();
            const int children_count = folder->rowCount();
            for (int j = 0; j < children_count; ++j) {
                ++children_total;
                const QStandardItem* child = folder->child(j, 0);
                const QString file_path =
                    child->data(GameListItemPath::FullPathRole).toString().toLower();
                const QString file_title =
                    child->data(GameListItemPath::TitleRole).toString().toLower();
                const QString file_program_id =
                    child->data(GameListItemPath::ProgramIdRole).toString().toLower();

                // Only items which filename in combination with its title contains all words
                // that are in the searchfield will be visible in the gamelist
                // The search is case insensitive because of toLower()
                // I decided not to use Qt::CaseInsensitive in containsAllWords to prevent
                // multiple conversions of edit_filter_text for each game in the gamelist
                const QString file_name =
                    file_path.mid(file_path.lastIndexOf(QLatin1Char{'/'}) + 1) + QLatin1Char{' '} +
                    file_title;
                if (ContainsAllWords(file_name, edit_filter_text) ||
                    (file_program_id.count() == 16 && edit_filter_text.contains(file_program_id))) {
                    tree_view->setRowHidden(j, folder_index, false);
                    ++result_count;
                } else {
                    tree_view->setRowHidden(j, folder_index, true);
                }
                search_field->setFilterResult(result_count, children_total);
            }
        }
    }
}

void GameList::onUpdateThemedIcons() {
    for (int i = 0; i < item_model->invisibleRootItem()->rowCount(); i++) {
        QStandardItem* child = item_model->invisibleRootItem()->child(i);

        const int icon_size = std::min(static_cast<int>(UISettings::values.icon_size), 64);
        switch (child->data(GameListItem::TypeRole).value<GameListItemType>()) {
        case GameListItemType::SdmcDir:
            child->setData(
                QIcon::fromTheme(QStringLiteral("sd_card"))
                    .pixmap(icon_size)
                    .scaled(icon_size, icon_size, Qt::IgnoreAspectRatio, Qt::SmoothTransformation),
                Qt::DecorationRole);
            break;
        case GameListItemType::UserNandDir:
            child->setData(
                QIcon::fromTheme(QStringLiteral("chip"))
                    .pixmap(icon_size)
                    .scaled(icon_size, icon_size, Qt::IgnoreAspectRatio, Qt::SmoothTransformation),
                Qt::DecorationRole);
            break;
        case GameListItemType::SysNandDir:
            child->setData(
                QIcon::fromTheme(QStringLiteral("chip"))
                    .pixmap(icon_size)
                    .scaled(icon_size, icon_size, Qt::IgnoreAspectRatio, Qt::SmoothTransformation),
                Qt::DecorationRole);
            break;
        case GameListItemType::CustomDir: {
            const UISettings::GameDir* game_dir =
                child->data(GameListDir::GameDirRole).value<UISettings::GameDir*>();
            const QString icon_name = QFileInfo::exists(game_dir->path)
                                          ? QStringLiteral("folder")
                                          : QStringLiteral("bad_folder");
            child->setData(
                QIcon::fromTheme(icon_name).pixmap(icon_size).scaled(
                    icon_size, icon_size, Qt::IgnoreAspectRatio, Qt::SmoothTransformation),
                Qt::DecorationRole);
            break;
        }
        case GameListItemType::AddDir:
            child->setData(
                QIcon::fromTheme(QStringLiteral("plus"))
                    .pixmap(icon_size)
                    .scaled(icon_size, icon_size, Qt::IgnoreAspectRatio, Qt::SmoothTransformation),
                Qt::DecorationRole);
            break;
        default:
            break;
        }
    }
}

void GameList::onFilterCloseClicked() {
    main_window->filterBarSetChecked(false);
}

GameList::GameList(FileSys::VirtualFilesystem vfs, FileSys::ManualContentProvider* provider,
                   GMainWindow* parent)
    : QWidget{parent}, vfs(std::move(vfs)), provider(provider) {
    watcher = new QFileSystemWatcher(this);
    connect(watcher, &QFileSystemWatcher::directoryChanged, this, &GameList::RefreshGameDirectory);

    this->main_window = parent;
    layout = new QVBoxLayout;
    tree_view = new QTreeView;
    search_field = new GameListSearchField(this);
    item_model = new QStandardItemModel(tree_view);
    tree_view->setModel(item_model);

    tree_view->setAlternatingRowColors(true);
    tree_view->setSelectionMode(QHeaderView::SingleSelection);
    tree_view->setSelectionBehavior(QHeaderView::SelectRows);
    tree_view->setVerticalScrollMode(QHeaderView::ScrollPerPixel);
    tree_view->setHorizontalScrollMode(QHeaderView::ScrollPerPixel);
    tree_view->setSortingEnabled(true);
    tree_view->setEditTriggers(QHeaderView::NoEditTriggers);
    tree_view->setContextMenuPolicy(Qt::CustomContextMenu);
    tree_view->setStyleSheet(QStringLiteral("QTreeView{ border: none; }"));

    item_model->insertColumns(0, UISettings::values.show_add_ons ? COLUMN_COUNT : COLUMN_COUNT - 1);
    item_model->setHeaderData(COLUMN_NAME, Qt::Horizontal, tr("Name"));
    item_model->setHeaderData(COLUMN_COMPATIBILITY, Qt::Horizontal, tr("Compatibility"));

    if (UISettings::values.show_add_ons) {
        item_model->setHeaderData(COLUMN_ADD_ONS, Qt::Horizontal, tr("Add-ons"));
        item_model->setHeaderData(COLUMN_FILE_TYPE, Qt::Horizontal, tr("File type"));
        item_model->setHeaderData(COLUMN_SIZE, Qt::Horizontal, tr("Size"));
    } else {
        item_model->setHeaderData(COLUMN_FILE_TYPE - 1, Qt::Horizontal, tr("File type"));
        item_model->setHeaderData(COLUMN_SIZE - 1, Qt::Horizontal, tr("Size"));
    }
    item_model->setSortRole(GameListItemPath::SortRole);

    connect(main_window, &GMainWindow::UpdateThemedIcons, this, &GameList::onUpdateThemedIcons);
    connect(tree_view, &QTreeView::activated, this, &GameList::ValidateEntry);
    connect(tree_view, &QTreeView::customContextMenuRequested, this, &GameList::PopupContextMenu);
    connect(tree_view, &QTreeView::expanded, this, &GameList::onItemExpanded);
    connect(tree_view, &QTreeView::collapsed, this, &GameList::onItemExpanded);

    // We must register all custom types with the Qt Automoc system so that we are able to use
    // it with signals/slots. In this case, QList falls under the umbrells of custom types.
    qRegisterMetaType<QList<QStandardItem*>>("QList<QStandardItem*>");

    layout->setContentsMargins(0, 0, 0, 0);
    layout->setSpacing(0);
    layout->addWidget(tree_view);
    layout->addWidget(search_field);
    setLayout(layout);
}

GameList::~GameList() {
    emit ShouldCancelWorker();
}

void GameList::setFilterFocus() {
    if (tree_view->model()->rowCount() > 0) {
        search_field->setFocus();
    }
}

void GameList::setFilterVisible(bool visibility) {
    search_field->setVisible(visibility);
}

void GameList::clearFilter() {
    search_field->clear();
}

void GameList::AddDirEntry(GameListDir* entry_items) {
    item_model->invisibleRootItem()->appendRow(entry_items);
    tree_view->setExpanded(
        entry_items->index(),
        entry_items->data(GameListDir::GameDirRole).value<UISettings::GameDir*>()->expanded);
}

void GameList::AddEntry(const QList<QStandardItem*>& entry_items, GameListDir* parent) {
    parent->appendRow(entry_items);
}

void GameList::ValidateEntry(const QModelIndex& item) {
    const auto selected = item.sibling(item.row(), 0);

    switch (selected.data(GameListItem::TypeRole).value<GameListItemType>()) {
    case GameListItemType::Game: {
        const QString file_path = selected.data(GameListItemPath::FullPathRole).toString();
        if (file_path.isEmpty())
            return;
        const QFileInfo file_info(file_path);
        if (!file_info.exists())
            return;

        if (file_info.isDir()) {
            const QDir dir{file_path};
            const QStringList matching_main = dir.entryList({QStringLiteral("main")}, QDir::Files);
            if (matching_main.size() == 1) {
                emit GameChosen(dir.path() + QDir::separator() + matching_main[0]);
            }
            return;
        }

        // Users usually want to run a different game after closing one
        search_field->clear();
        emit GameChosen(file_path);
        break;
    }
    case GameListItemType::AddDir:
        emit AddDirectory();
        break;
    default:
        break;
    }
}

bool GameList::isEmpty() const {
    for (int i = 0; i < item_model->rowCount(); i++) {
        const QStandardItem* child = item_model->invisibleRootItem()->child(i);
        const auto type = static_cast<GameListItemType>(child->type());
        if (!child->hasChildren() &&
            (type == GameListItemType::SdmcDir || type == GameListItemType::UserNandDir ||
             type == GameListItemType::SysNandDir)) {
            item_model->invisibleRootItem()->removeRow(child->row());
            i--;
        };
    }
    return !item_model->invisibleRootItem()->hasChildren();
}

void GameList::DonePopulating(QStringList watch_list) {
    emit ShowList(!isEmpty());

    item_model->invisibleRootItem()->appendRow(new GameListAddDir());

    // Clear out the old directories to watch for changes and add the new ones
    auto watch_dirs = watcher->directories();
    if (!watch_dirs.isEmpty()) {
        watcher->removePaths(watch_dirs);
    }
    // Workaround: Add the watch paths in chunks to allow the gui to refresh
    // This prevents the UI from stalling when a large number of watch paths are added
    // Also artificially caps the watcher to a certain number of directories
    constexpr int LIMIT_WATCH_DIRECTORIES = 5000;
    constexpr int SLICE_SIZE = 25;
    int len = std::min(watch_list.length(), LIMIT_WATCH_DIRECTORIES);
    for (int i = 0; i < len; i += SLICE_SIZE) {
        watcher->addPaths(watch_list.mid(i, i + SLICE_SIZE));
        QCoreApplication::processEvents();
    }
    tree_view->setEnabled(true);
    const int folder_count = tree_view->model()->rowCount();
    int children_total = 0;
    for (int i = 0; i < folder_count; ++i) {
        children_total += item_model->item(i, 0)->rowCount();
    }
    search_field->setFilterResult(children_total, children_total);
    if (children_total > 0) {
        search_field->setFocus();
    }
    item_model->sort(tree_view->header()->sortIndicatorSection(),
                     tree_view->header()->sortIndicatorOrder());
}

void GameList::PopupContextMenu(const QPoint& menu_location) {
    QModelIndex item = tree_view->indexAt(menu_location);
    if (!item.isValid())
        return;

    const auto selected = item.sibling(item.row(), 0);
    QMenu context_menu;
    switch (selected.data(GameListItem::TypeRole).value<GameListItemType>()) {
    case GameListItemType::Game:
        AddGamePopup(context_menu, selected.data(GameListItemPath::ProgramIdRole).toULongLong(),
                     selected.data(GameListItemPath::FullPathRole).toString().toStdString());
        break;
    case GameListItemType::CustomDir:
        AddPermDirPopup(context_menu, selected);
        AddCustomDirPopup(context_menu, selected);
        break;
    case GameListItemType::SdmcDir:
    case GameListItemType::UserNandDir:
    case GameListItemType::SysNandDir:
        AddPermDirPopup(context_menu, selected);
        break;
    default:
        break;
    }
    context_menu.exec(tree_view->viewport()->mapToGlobal(menu_location));
}

void GameList::AddGamePopup(QMenu& context_menu, u64 program_id, std::string path) {
    QAction* open_save_location = context_menu.addAction(tr("Open Save Data Location"));
    QAction* open_lfs_location = context_menu.addAction(tr("Open Mod Data Location"));
    QAction* open_transferable_shader_cache =
        context_menu.addAction(tr("Open Transferable Shader Cache"));
    context_menu.addSeparator();
    QAction* dump_romfs = context_menu.addAction(tr("Dump RomFS"));
    QAction* copy_tid = context_menu.addAction(tr("Copy Title ID to Clipboard"));
    QAction* navigate_to_gamedb_entry = context_menu.addAction(tr("Navigate to GameDB entry"));
    context_menu.addSeparator();
    QAction* properties = context_menu.addAction(tr("Properties"));

    open_save_location->setEnabled(program_id != 0);
    auto it = FindMatchingCompatibilityEntry(compatibility_list, program_id);
    navigate_to_gamedb_entry->setVisible(it != compatibility_list.end() && program_id != 0);

    connect(open_save_location, &QAction::triggered, [this, program_id, path]() {
        emit OpenFolderRequested(GameListOpenTarget::SaveData, path);
    });
    connect(open_lfs_location, &QAction::triggered, [this, program_id, path]() {
        emit OpenFolderRequested(GameListOpenTarget::ModData, path);
    });
    connect(open_transferable_shader_cache, &QAction::triggered,
            [this, program_id]() { emit OpenTransferableShaderCacheRequested(program_id); });
    connect(dump_romfs, &QAction::triggered,
            [this, program_id, path]() { emit DumpRomFSRequested(program_id, path); });
    connect(copy_tid, &QAction::triggered,
            [this, program_id]() { emit CopyTIDRequested(program_id); });
    connect(navigate_to_gamedb_entry, &QAction::triggered, [this, program_id]() {
        emit NavigateToGamedbEntryRequested(program_id, compatibility_list);
    });
    connect(properties, &QAction::triggered,
            [this, path]() { emit OpenPerGameGeneralRequested(path); });
};

void GameList::AddCustomDirPopup(QMenu& context_menu, QModelIndex selected) {
    UISettings::GameDir& game_dir =
        *selected.data(GameListDir::GameDirRole).value<UISettings::GameDir*>();

    QAction* deep_scan = context_menu.addAction(tr("Scan Subfolders"));
    QAction* delete_dir = context_menu.addAction(tr("Remove Game Directory"));

    deep_scan->setCheckable(true);
    deep_scan->setChecked(game_dir.deep_scan);

    connect(deep_scan, &QAction::triggered, [this, &game_dir] {
        game_dir.deep_scan = !game_dir.deep_scan;
        PopulateAsync(UISettings::values.game_dirs);
    });
    connect(delete_dir, &QAction::triggered, [this, &game_dir, selected] {
        UISettings::values.game_dirs.removeOne(game_dir);
        item_model->invisibleRootItem()->removeRow(selected.row());
    });
}

void GameList::AddPermDirPopup(QMenu& context_menu, QModelIndex selected) {
    UISettings::GameDir& game_dir =
        *selected.data(GameListDir::GameDirRole).value<UISettings::GameDir*>();

<<<<<<< HEAD
#ifdef DOLPHIN
    QAction* move_up = context_menu.addAction(tr("\U000025b2 Move Up"));
    QAction* move_down = context_menu.addAction(tr("\U000025bc Move Down "));
#else
    QAction* move_up = context_menu.addAction(tr(u8"\U000025b2 Move Up"));
    QAction* move_down = context_menu.addAction(tr(u8"\U000025bc Move Down "));
#endif
=======
    QAction* move_up = context_menu.addAction(tr("\u25B2 Move Up"));
    QAction* move_down = context_menu.addAction(tr("\u25bc Move Down"));
>>>>>>> 4a8cb9a7
    QAction* open_directory_location = context_menu.addAction(tr("Open Directory Location"));

    const int row = selected.row();

    move_up->setEnabled(row > 0);
    move_down->setEnabled(row < item_model->rowCount() - 2);

    connect(move_up, &QAction::triggered, [this, selected, row, &game_dir] {
        // find the indices of the items in settings and swap them
        std::swap(UISettings::values.game_dirs[UISettings::values.game_dirs.indexOf(game_dir)],
                  UISettings::values.game_dirs[UISettings::values.game_dirs.indexOf(
                      *selected.sibling(row - 1, 0)
                           .data(GameListDir::GameDirRole)
                           .value<UISettings::GameDir*>())]);
        // move the treeview items
        QList<QStandardItem*> item = item_model->takeRow(row);
        item_model->invisibleRootItem()->insertRow(row - 1, item);
        tree_view->setExpanded(selected, game_dir.expanded);
    });

    connect(move_down, &QAction::triggered, [this, selected, row, &game_dir] {
        // find the indices of the items in settings and swap them
        std::swap(UISettings::values.game_dirs[UISettings::values.game_dirs.indexOf(game_dir)],
                  UISettings::values.game_dirs[UISettings::values.game_dirs.indexOf(
                      *selected.sibling(row + 1, 0)
                           .data(GameListDir::GameDirRole)
                           .value<UISettings::GameDir*>())]);
        // move the treeview items
        const QList<QStandardItem*> item = item_model->takeRow(row);
        item_model->invisibleRootItem()->insertRow(row + 1, item);
        tree_view->setExpanded(selected, game_dir.expanded);
    });

    connect(open_directory_location, &QAction::triggered,
            [this, game_dir] { emit OpenDirectory(game_dir.path); });
}

void GameList::LoadCompatibilityList() {
    QFile compat_list{QStringLiteral(":compatibility_list/compatibility_list.json")};

    if (!compat_list.open(QFile::ReadOnly | QFile::Text)) {
        LOG_ERROR(Frontend, "Unable to open game compatibility list");
        return;
    }

    if (compat_list.size() == 0) {
        LOG_WARNING(Frontend, "Game compatibility list is empty");
        return;
    }

    const QByteArray content = compat_list.readAll();
    if (content.isEmpty()) {
        LOG_ERROR(Frontend, "Unable to completely read game compatibility list");
        return;
    }

    const QJsonDocument json = QJsonDocument::fromJson(content);
    const QJsonArray arr = json.array();

    for (const QJsonValue value : arr) {
        const QJsonObject game = value.toObject();
        const QString compatibility_key = QStringLiteral("compatibility");

        if (!game.contains(compatibility_key) || !game[compatibility_key].isDouble()) {
            continue;
        }

        const int compatibility = game[compatibility_key].toInt();
        const QString directory = game[QStringLiteral("directory")].toString();
        const QJsonArray ids = game[QStringLiteral("releases")].toArray();

        for (const QJsonValue id_ref : ids) {
            const QJsonObject id_object = id_ref.toObject();
            const QString id = id_object[QStringLiteral("id")].toString();

            compatibility_list.emplace(id.toUpper().toStdString(),
                                       std::make_pair(QString::number(compatibility), directory));
        }
    }
}

void GameList::PopulateAsync(QVector<UISettings::GameDir>& game_dirs) {
    tree_view->setEnabled(false);

    // Update the columns in case UISettings has changed
    item_model->removeColumns(0, item_model->columnCount());
    item_model->insertColumns(0, UISettings::values.show_add_ons ? COLUMN_COUNT : COLUMN_COUNT - 1);
    item_model->setHeaderData(COLUMN_NAME, Qt::Horizontal, tr("Name"));
    item_model->setHeaderData(COLUMN_COMPATIBILITY, Qt::Horizontal, tr("Compatibility"));

    if (UISettings::values.show_add_ons) {
        item_model->setHeaderData(COLUMN_ADD_ONS, Qt::Horizontal, tr("Add-ons"));
        item_model->setHeaderData(COLUMN_FILE_TYPE, Qt::Horizontal, tr("File type"));
        item_model->setHeaderData(COLUMN_SIZE, Qt::Horizontal, tr("Size"));
    } else {
        item_model->setHeaderData(COLUMN_FILE_TYPE - 1, Qt::Horizontal, tr("File type"));
        item_model->setHeaderData(COLUMN_SIZE - 1, Qt::Horizontal, tr("Size"));
        item_model->removeColumns(COLUMN_COUNT - 1, 1);
    }

    LoadInterfaceLayout();

    // Delete any rows that might already exist if we're repopulating
    item_model->removeRows(0, item_model->rowCount());
    search_field->clear();

    emit ShouldCancelWorker();

    GameListWorker* worker = new GameListWorker(vfs, provider, game_dirs, compatibility_list);

    connect(worker, &GameListWorker::EntryReady, this, &GameList::AddEntry, Qt::QueuedConnection);
    connect(worker, &GameListWorker::DirEntryReady, this, &GameList::AddDirEntry,
            Qt::QueuedConnection);
    connect(worker, &GameListWorker::Finished, this, &GameList::DonePopulating,
            Qt::QueuedConnection);
    // Use DirectConnection here because worker->Cancel() is thread-safe and we want it to
    // cancel without delay.
    connect(this, &GameList::ShouldCancelWorker, worker, &GameListWorker::Cancel,
            Qt::DirectConnection);

    QThreadPool::globalInstance()->start(worker);
    current_worker = std::move(worker);
}

void GameList::SaveInterfaceLayout() {
    UISettings::values.gamelist_header_state = tree_view->header()->saveState();
}

void GameList::LoadInterfaceLayout() {
    auto header = tree_view->header();
    if (!header->restoreState(UISettings::values.gamelist_header_state)) {
        // We are using the name column to display icons and titles
        // so make it as large as possible as default.
        header->resizeSection(COLUMN_NAME, header->width());
    }
}

const QStringList GameList::supported_file_extensions = {
    QStringLiteral("nso"), QStringLiteral("nro"), QStringLiteral("nca"),
    QStringLiteral("xci"), QStringLiteral("nsp"), QStringLiteral("kip")};

void GameList::RefreshGameDirectory() {
    if (!UISettings::values.game_dirs.isEmpty() && current_worker != nullptr) {
        LOG_INFO(Frontend, "Change detected in the games directory. Reloading game list.");
        PopulateAsync(UISettings::values.game_dirs);
    }
}

GameListPlaceholder::GameListPlaceholder(GMainWindow* parent) : QWidget{parent} {
    connect(parent, &GMainWindow::UpdateThemedIcons, this,
            &GameListPlaceholder::onUpdateThemedIcons);

    layout = new QVBoxLayout;
    image = new QLabel;
    text = new QLabel;
    layout->setAlignment(Qt::AlignCenter);
    image->setPixmap(QIcon::fromTheme(QStringLiteral("plus_folder")).pixmap(200));

    text->setText(tr("Double-click to add a new folder to the game list"));
    QFont font = text->font();
    font.setPointSize(20);
    text->setFont(font);
    text->setAlignment(Qt::AlignHCenter);
    image->setAlignment(Qt::AlignHCenter);

    layout->addWidget(image);
    layout->addWidget(text);
    setLayout(layout);
}

GameListPlaceholder::~GameListPlaceholder() = default;

void GameListPlaceholder::onUpdateThemedIcons() {
    image->setPixmap(QIcon::fromTheme(QStringLiteral("plus_folder")).pixmap(200));
}

void GameListPlaceholder::mouseDoubleClickEvent(QMouseEvent* event) {
    emit GameListPlaceholder::AddDirectory();
}<|MERGE_RESOLUTION|>--- conflicted
+++ resolved
@@ -531,18 +531,8 @@
     UISettings::GameDir& game_dir =
         *selected.data(GameListDir::GameDirRole).value<UISettings::GameDir*>();
 
-<<<<<<< HEAD
-#ifdef DOLPHIN
-    QAction* move_up = context_menu.addAction(tr("\U000025b2 Move Up"));
-    QAction* move_down = context_menu.addAction(tr("\U000025bc Move Down "));
-#else
-    QAction* move_up = context_menu.addAction(tr(u8"\U000025b2 Move Up"));
-    QAction* move_down = context_menu.addAction(tr(u8"\U000025bc Move Down "));
-#endif
-=======
     QAction* move_up = context_menu.addAction(tr("\u25B2 Move Up"));
     QAction* move_down = context_menu.addAction(tr("\u25bc Move Down"));
->>>>>>> 4a8cb9a7
     QAction* open_directory_location = context_menu.addAction(tr("Open Directory Location"));
 
     const int row = selected.row();
