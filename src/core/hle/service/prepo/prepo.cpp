--- conflicted
+++ resolved
@@ -77,18 +77,11 @@
         std::vector<std::vector<u8>> data{ctx.ReadBuffer(0)};
 
         if constexpr (Type == Core::Reporter::PlayReportType::Old2) {
-<<<<<<< HEAD
-            if (ctx.BufferDescriptorA().size() > 1 || ctx.BufferDescriptorX().size() > 1)
-                data.emplace_back(ctx.ReadBuffer(1));
-            else
-                LOG_ERROR(Service_PREPO, "SaveReportWithUser<Old2> is missing buffer index 1");
-=======
             const auto read_buffer_count =
                 ctx.BufferDescriptorX().size() + ctx.BufferDescriptorA().size();
             if (read_buffer_count > 1) {
                 data.emplace_back(ctx.ReadBuffer(1));
             }
->>>>>>> 52882a93
         }
 
         LOG_DEBUG(
